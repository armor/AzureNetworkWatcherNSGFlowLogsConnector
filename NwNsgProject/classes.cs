﻿using System;
using System.Globalization;
using System.Text;
using System.Text.RegularExpressions;
using Newtonsoft.Json;

class NSGFlowLogTuple
{
    float schemaVersion;

    string startTime;
    string sourceAddress;
    string destinationAddress;
    string sourcePort;
    string destinationPort;
    string transportProtocol;
    string deviceDirection;
    string deviceAction;

    // version 2 tuple properties
    string flowState;
    string packetsStoD;
    string bytesStoD;
    string packetsDtoS;
    string bytesDtoS;

    public NSGFlowLogTuple(string tuple, float version)
    {
        schemaVersion = version;

        char[] sep = new char[] { ',' };
        string[] parts = tuple.Split(sep);
        startTime = parts[0];
        sourceAddress = parts[1];
        destinationAddress = parts[2];
        sourcePort = parts[3];
        destinationPort = parts[4];
        transportProtocol = parts[5];
        deviceDirection = parts[6];
        deviceAction = parts[7];

        if (version >= 2.0)
        {
            flowState = parts[8];
            if (flowState != "B")
            {
                packetsStoD = parts[9];
                bytesStoD = parts[10];
                packetsDtoS = parts[11];
                bytesDtoS = parts[12];
            }
        }
    }

    public string GetDirection
    {
        get { return deviceDirection; }
    }

    public override string ToString()
    {
        var temp = new StringBuilder();
        temp.Append("rt=").Append((Convert.ToUInt64(startTime) * 1000).ToString());
        temp.Append(" src=").Append(sourceAddress);
        temp.Append(" dst=").Append(destinationAddress);
        temp.Append(" spt=").Append(sourcePort);
        temp.Append(" dpt=").Append(destinationPort);
        temp.Append(" proto=").Append((transportProtocol == "U" ? "UDP" : "TCP"));
        temp.Append(" deviceDirection=").Append((deviceDirection == "I" ? "0" : "1"));
        temp.Append(" act=").Append(deviceAction);

        if (schemaVersion >= 2.0)
        {
            // add fields from version 2 schema
            temp.Append(" cs2=").Append(flowState);
            temp.Append(" cs2Label=FlowState");

            if (flowState != "B")
            {
                temp.Append(" cn1=").Append(packetsStoD);
                temp.Append(" cn1Label=PacketsStoD");
                temp.Append(" cn2=").Append(packetsDtoS);
                temp.Append(" cn2Label=PacketsDtoS");

                if (deviceDirection == "I")
                {
                    temp.Append(" bytesIn={0}").Append(bytesStoD);
                    temp.Append(" bytesOut={0}").Append(bytesDtoS);
                }
                else
                {
                    temp.Append(" bytesIn={0}").Append(bytesDtoS);
                    temp.Append(" bytesOut={0}").Append(bytesStoD);
                }
            }
        }

        return temp.ToString();
    }

    public string JsonSubString()
    {
        var sb = new StringBuilder();
        sb.Append(",\"rt\":\"").Append((Convert.ToUInt64(startTime) * 1000).ToString()).Append("\"");
        sb.Append(",\"src\":\"").Append(sourceAddress).Append("\"");
        sb.Append(",\"dst\":\"").Append(destinationAddress).Append("\"");
        sb.Append(",\"spt\":\"").Append(sourcePort).Append("\"");
        sb.Append(",\"dpt\":\"").Append(destinationPort).Append("\"");
        sb.Append(",\"proto\":\"").Append((transportProtocol == "U" ? "UDP" : "TCP")).Append("\"");
        sb.Append(",\"deviceDirection\":\"").Append((deviceDirection == "I" ? "0" : "1")).Append("\"");
        sb.Append(",\"act\":\"").Append(deviceAction).Append("\"");

        return sb.ToString();
    }
}

class NSGFlowLogsInnerFlows
{
    public string mac { get; set; }
    public string[] flowTuples { get; set; }

    public string MakeMAC()
    {
<<<<<<< HEAD
        //string temp = "";
        //temp += mac.Substring(0, 2) + ":";
        //temp += mac.Substring(2, 2) + ":";
        //temp += mac.Substring(4, 2) + ":";
        //temp += mac.Substring(6, 2) + ":";
        //temp += mac.Substring(8, 2) + ":";
        //temp += mac.Substring(10, 2);

        //return temp;

        var sb = new StringBuilder();
        sb.Append(mac.Substring(0, 2)).Append(":");
        sb.Append(mac.Substring(2,2)).Append(":");
        sb.Append(mac.Substring(4,2)).Append(":");
        sb.Append(mac.Substring(6,2)).Append(":");
        sb.Append(mac.Substring(8,2)).Append(":");
        sb.Append(mac.Substring(10,2)).Append(":");
        return sb.ToString();
=======
        var temp = new StringBuilder();
        temp.Append(mac.Substring(0, 2)).Append(":");
        temp.Append(mac.Substring(2, 2)).Append(":");
        temp.Append(mac.Substring(4, 2)).Append(":");
        temp.Append(mac.Substring(6, 2)).Append(":");
        temp.Append(mac.Substring(8, 2)).Append(":");
        temp.Append(mac.Substring(10, 2));

        return temp.ToString();
>>>>>>> 9531feff
    }
}

class NSGFlowLogsOuterFlows
{
    public string rule { get; set; }
    public NSGFlowLogsInnerFlows[] flows { get; set; }
}

class NSGFlowLogProperties
{
    public float Version { get; set; }
    public NSGFlowLogsOuterFlows[] flows { get; set; }
}

class NSGFlowLogRecord
{
    public string time { get; set; }
    public string systemId { get; set; }
    public string macAddress { get; set; }
    public string category { get; set; }
    public string resourceId { get; set; }
    public string operationName { get; set; }
    public NSGFlowLogProperties properties { get; set; }

    public string MakeDeviceExternalID()
    {
        var patternSubscriptionId = "SUBSCRIPTIONS\\/(.*?)\\/";
        var patternResourceGroup = "SUBSCRIPTIONS\\/(?:.*?)\\/RESOURCEGROUPS\\/(.*?)\\/";
        var patternResourceName = "PROVIDERS\\/(?:.*?\\/.*?\\/)(.*?)(?:\\/|$)";

        Match m = Regex.Match(resourceId, patternSubscriptionId);
        var subscriptionID = m.Groups[1].Value;

        m = Regex.Match(resourceId, patternResourceGroup);
        var resourceGroup = m.Groups[1].Value;

        m = Regex.Match(resourceId, patternResourceName);
        var resourceName = m.Groups[1].Value;

        return subscriptionID + "/" + resourceGroup + "/" + resourceName;
    }

    public string MakeCEFTime()
    {
        // sample input: "2017-08-09T00:13:25.4850000Z"
        // sample output: Aug 09 00:13:25 host CEF:0

        CultureInfo culture = new CultureInfo("en-US");
        DateTime tempDate = Convert.ToDateTime(time, culture);
        string newTime = tempDate.ToString("MMM dd HH:mm:ss");

        return newTime + " host CEF:0";
    }

    public override string ToString()
    {
        string temp = MakeDeviceExternalID();
        return temp;
    }
}

class NSGFlowLogRecords
{
    public NSGFlowLogRecord[] records { get; set; }
}<|MERGE_RESOLUTION|>--- conflicted
+++ resolved
@@ -121,26 +121,6 @@
 
     public string MakeMAC()
     {
-<<<<<<< HEAD
-        //string temp = "";
-        //temp += mac.Substring(0, 2) + ":";
-        //temp += mac.Substring(2, 2) + ":";
-        //temp += mac.Substring(4, 2) + ":";
-        //temp += mac.Substring(6, 2) + ":";
-        //temp += mac.Substring(8, 2) + ":";
-        //temp += mac.Substring(10, 2);
-
-        //return temp;
-
-        var sb = new StringBuilder();
-        sb.Append(mac.Substring(0, 2)).Append(":");
-        sb.Append(mac.Substring(2,2)).Append(":");
-        sb.Append(mac.Substring(4,2)).Append(":");
-        sb.Append(mac.Substring(6,2)).Append(":");
-        sb.Append(mac.Substring(8,2)).Append(":");
-        sb.Append(mac.Substring(10,2)).Append(":");
-        return sb.ToString();
-=======
         var temp = new StringBuilder();
         temp.Append(mac.Substring(0, 2)).Append(":");
         temp.Append(mac.Substring(2, 2)).Append(":");
@@ -150,7 +130,6 @@
         temp.Append(mac.Substring(10, 2));
 
         return temp.ToString();
->>>>>>> 9531feff
     }
 }
 
